# file based on github/gitignore

# Byte-compiled / optimized / DLL files
__pycache__/
*.py[cod]
*$py.class

# C extensions
*.so

# Distribution / packaging
.Python
build/
develop-eggs/
dist/
downloads/
eggs/
.eggs/
lib/
lib64/
parts/
sdist/
var/
wheels/
*.egg-info/
.installed.cfg
*.egg
MANIFEST

# PyInstaller
#  Usually these files are written by a python script from a template
#  before PyInstaller builds the exe, so as to inject date/other infos into it.
*.manifest
#*.spec

# Installer logs
pip-log.txt
pip-delete-this-directory.txt

# Unit test / coverage reports
htmlcov/
.tox/
.coverage
.coverage.*
.cache
.pytest_cache
nosetests.xml
coverage.xml
*.cover
.hypothesis/

# Translations
*.mo
*.pot

# Django stuff:
*.log
.static_storage/
.media/
local_settings.py

# Flask stuff:
instance/
.webassets-cache

# Scrapy stuff:
.scrapy

# Sphinx documentation
docs/_build/
<<<<<<< HEAD
docs/generated/
docs/examples/examples
docs/_examples
docs/_generated
=======
docs/_generated/
docs/_examples
docs/clean.py
>>>>>>> 73b3f269

# PyBuilder
target/

# Jupyter Notebook /  examples
.ipynb_checkpoints
examples/EM_test_base
examples/EM_test_full
examples/EM_piave_extended
examples/WQ_test_base
examples/WQ_test_full
examples/WQ_piave_monitoring
examples/delwaq_update_monitoring.ini
examples/delwaq_update_emission_cattle.ini
examples/delwaq_update_emission_local.ini
examples/local_emission_sources.yml
examples/EM_piave_extended.zip

# pyenv
.python-version

# celery beat schedule file
celerybeat-schedule

# SageMath parsed files
*.sage.py

# Environments
.env
.venv
env/
venv/
ENV/
env.bak/
venv.bak/

# Spyder project settings
.spyderproject
.spyproject

# VScode
.vscode

# PyCharm
.idea

# Rope project settings
.ropeproject

# mkdocs documentation
/site

# mypy
.mypy_cache/

# dask
dask-worker-space/<|MERGE_RESOLUTION|>--- conflicted
+++ resolved
@@ -1,137 +1,133 @@
-# file based on github/gitignore
-
-# Byte-compiled / optimized / DLL files
-__pycache__/
-*.py[cod]
-*$py.class
-
-# C extensions
-*.so
-
-# Distribution / packaging
-.Python
-build/
-develop-eggs/
-dist/
-downloads/
-eggs/
-.eggs/
-lib/
-lib64/
-parts/
-sdist/
-var/
-wheels/
-*.egg-info/
-.installed.cfg
-*.egg
-MANIFEST
-
-# PyInstaller
-#  Usually these files are written by a python script from a template
-#  before PyInstaller builds the exe, so as to inject date/other infos into it.
-*.manifest
-#*.spec
-
-# Installer logs
-pip-log.txt
-pip-delete-this-directory.txt
-
-# Unit test / coverage reports
-htmlcov/
-.tox/
-.coverage
-.coverage.*
-.cache
-.pytest_cache
-nosetests.xml
-coverage.xml
-*.cover
-.hypothesis/
-
-# Translations
-*.mo
-*.pot
-
-# Django stuff:
-*.log
-.static_storage/
-.media/
-local_settings.py
-
-# Flask stuff:
-instance/
-.webassets-cache
-
-# Scrapy stuff:
-.scrapy
-
-# Sphinx documentation
-docs/_build/
-<<<<<<< HEAD
-docs/generated/
-docs/examples/examples
-docs/_examples
-docs/_generated
-=======
-docs/_generated/
-docs/_examples
-docs/clean.py
->>>>>>> 73b3f269
-
-# PyBuilder
-target/
-
-# Jupyter Notebook /  examples
-.ipynb_checkpoints
-examples/EM_test_base
-examples/EM_test_full
-examples/EM_piave_extended
-examples/WQ_test_base
-examples/WQ_test_full
-examples/WQ_piave_monitoring
-examples/delwaq_update_monitoring.ini
-examples/delwaq_update_emission_cattle.ini
-examples/delwaq_update_emission_local.ini
-examples/local_emission_sources.yml
-examples/EM_piave_extended.zip
-
-# pyenv
-.python-version
-
-# celery beat schedule file
-celerybeat-schedule
-
-# SageMath parsed files
-*.sage.py
-
-# Environments
-.env
-.venv
-env/
-venv/
-ENV/
-env.bak/
-venv.bak/
-
-# Spyder project settings
-.spyderproject
-.spyproject
-
-# VScode
-.vscode
-
-# PyCharm
-.idea
-
-# Rope project settings
-.ropeproject
-
-# mkdocs documentation
-/site
-
-# mypy
-.mypy_cache/
-
-# dask
+# file based on github/gitignore
+
+# Byte-compiled / optimized / DLL files
+__pycache__/
+*.py[cod]
+*$py.class
+
+# C extensions
+*.so
+
+# Distribution / packaging
+.Python
+build/
+develop-eggs/
+dist/
+downloads/
+eggs/
+.eggs/
+lib/
+lib64/
+parts/
+sdist/
+var/
+wheels/
+*.egg-info/
+.installed.cfg
+*.egg
+MANIFEST
+
+# PyInstaller
+#  Usually these files are written by a python script from a template
+#  before PyInstaller builds the exe, so as to inject date/other infos into it.
+*.manifest
+#*.spec
+
+# Installer logs
+pip-log.txt
+pip-delete-this-directory.txt
+
+# Unit test / coverage reports
+htmlcov/
+.tox/
+.coverage
+.coverage.*
+.cache
+.pytest_cache
+nosetests.xml
+coverage.xml
+*.cover
+.hypothesis/
+
+# Translations
+*.mo
+*.pot
+
+# Django stuff:
+*.log
+.static_storage/
+.media/
+local_settings.py
+
+# Flask stuff:
+instance/
+.webassets-cache
+
+# Scrapy stuff:
+.scrapy
+
+# Sphinx documentation
+docs/_build/
+docs/generated/
+docs/examples/examples
+docs/_examples
+docs/_generated
+docs/_examples
+docs/clean.py
+
+# PyBuilder
+target/
+
+# Jupyter Notebook /  examples
+.ipynb_checkpoints
+examples/EM_test_base
+examples/EM_test_full
+examples/EM_piave_extended
+examples/WQ_test_base
+examples/WQ_test_full
+examples/WQ_piave_monitoring
+examples/delwaq_update_monitoring.ini
+examples/delwaq_update_emission_cattle.ini
+examples/delwaq_update_emission_local.ini
+examples/local_emission_sources.yml
+examples/EM_piave_extended.zip
+
+# pyenv
+.python-version
+
+# celery beat schedule file
+celerybeat-schedule
+
+# SageMath parsed files
+*.sage.py
+
+# Environments
+.env
+.venv
+env/
+venv/
+ENV/
+env.bak/
+venv.bak/
+
+# Spyder project settings
+.spyderproject
+.spyproject
+
+# VScode
+.vscode
+
+# PyCharm
+.idea
+
+# Rope project settings
+.ropeproject
+
+# mkdocs documentation
+/site
+
+# mypy
+.mypy_cache/
+
+# dask
 dask-worker-space/