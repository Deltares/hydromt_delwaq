--- conflicted
+++ resolved
@@ -25,17 +25,12 @@
   - openpyxl
   - pandas
   - pip
-<<<<<<< HEAD
-  - pyflwdir>=0.4.7
   - pygeos>=0.8
   - pytest # tests
   - pytest-cov # tests
   - pytest-benchmark # tests
-  - python==3.9
-=======
   - pyflwdir>=0.5.5
-  - python>=3.7
->>>>>>> 73b3f269
+  - python<=3.11
   - rasterio
   - requests
   - rioxarray
