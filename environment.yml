name: hydromt-delwaq

channels:
  - conda-forge

dependencies:
<<<<<<< HEAD
  - black
  - cartopy # to run examples
  - descartes # to run examples
  - hydromt
  - hydromt_wflow
  - jupyter # to run examples
  - matplotlib # to run examples
  - nbsphinx  # docs
  - pip
  - pytest # tests
  - pytest-cov # tests
  - pytest-benchmark # tests
  - python=3.10
  - sphinx # docs
  - sphinx_rtd_theme # docs
  - xugrid
  - pip:
    - hydromt_delwaq>=0.2.0
=======
  - cartopy # to run examples
  - descartes # to run examples
  - hydromt>=0.7.0
  - hydromt_wflow>=0.2.1
  - hydromt_delwaq>=0.2.1
  - jupyter # to run examples
  - matplotlib # to run examples
  - pip
  - python=3.10 # fixing python version for binder
>>>>>>> 73b3f269
<|MERGE_RESOLUTION|>--- conflicted
+++ resolved
@@ -4,26 +4,6 @@
   - conda-forge
 
 dependencies:
-<<<<<<< HEAD
-  - black
-  - cartopy # to run examples
-  - descartes # to run examples
-  - hydromt
-  - hydromt_wflow
-  - jupyter # to run examples
-  - matplotlib # to run examples
-  - nbsphinx  # docs
-  - pip
-  - pytest # tests
-  - pytest-cov # tests
-  - pytest-benchmark # tests
-  - python=3.10
-  - sphinx # docs
-  - sphinx_rtd_theme # docs
-  - xugrid
-  - pip:
-    - hydromt_delwaq>=0.2.0
-=======
   - cartopy # to run examples
   - descartes # to run examples
   - hydromt>=0.7.0
@@ -31,6 +11,5 @@
   - hydromt_delwaq>=0.2.1
   - jupyter # to run examples
   - matplotlib # to run examples
-  - pip
-  - python=3.10 # fixing python version for binder
->>>>>>> 73b3f269
+  - python<=3.11
+  - xugrid
