"""Implement delwaq model class"""

import os
from os.path import join, isfile, basename
import glob
import numpy as np
import pandas as pd
import xarray as xr
import pyproj
import logging
import struct
from datetime import datetime
import time as t
import matplotlib.pyplot as plt
import xugrid as xu
from typing import List

import hydromt
from hydromt.models.model_api import Model
from hydromt import workflows, flw, io


from hydromt_wflow.wflow import WflowModel

from .workflows import emissions, segments, hydrology
from . import DATADIR

__all__ = ["DelwaqModel"]

logger = logging.getLogger(__name__)

# specify pcraster map types for non scalar (float) data types
PCR_VS_MAP = {
    "modelmap": "bool",
    "basins": "nominal",
    "ldd": "ldd",
    "ptid": "ordinal",
}


class DelwaqModel(Model):
    """This is the delwaq model class"""

    _NAME = "delwaq"
    _CONF = "delwaq.inp"
    _DATADIR = DATADIR
    _CF = dict()  # configreader kwargs
    _GEOMS = {}
    _MAPS = {
        # "mask": "modelmap",
        "flwdir": "ldd",
        "lndslp": "slope",
        "N": "manning",
        "rivmsk": "river",
        "strord": "streamorder",
        "thetaS": "porosity",
        "reslocs": "reservoirs",
        "lakelocs": "lakes",
    }
    _FORCING = {
        "temp": "tempair",
        "temp_dew": "temp_dew",
        "ssr": "radsw",
        "wind": "vwind",
        "tcc": "cloudfrac",
    }
    _FOLDERS = [
        "hydromodel",
        "staticdata",
        "staticgeoms",
        "config",
        "dynamicdata",
        "fews",
    ]

    def __init__(
        self,
        root=None,
        mode="w",
        config_fn=None,
        hydromodel_name="wflow",
        hydromodel_root=None,
        data_libs=None,
        deltares_data=False,
        logger=logger,
    ):
        super().__init__(
            root=root,
            mode=mode,
            config_fn=config_fn,
            data_libs=data_libs,
            deltares_data=deltares_data,
            logger=logger,
        )

        # delwaq specific
        self.hydromodel_name = hydromodel_name
        self.hydromodel_root = hydromodel_root

        self._hydromaps = xr.Dataset()  # extract of hydromodel staticmaps
        self._pointer = (
            None  # dictionnary of pointer values and related model attributes
        )
        self._geometry = None
        self._fewsadapter = None

        self.timestepsecs = 86400

    def setup_basemaps(
        self,
        region,
        mask="basins",
        compartments=["sfw"],
        boundaries=["bd"],
        fluxes=["sfw>sfw", "bd>sfw"],
        comp_attributes=["0"],
        maps=["rivmsk", "lndslp", "strord", "N"],
    ):
        """Setup the delwaq model schematization using the hydromodel region and
        resolution. 
        
        Maps used and derived from the hydromodel are stored in a specific\ 
        hydromodel attribute. Build a D-Water Quality ("WQ") case.\
        The pointer will be created based on the ``fluxes`` list
        between model compartments and boundaries.
        
        Adds model layers:
        
        * **ldd** hydromap: flow direction [-]
        * **modelmap** hydromap: mask map [bool]
        * **ptid** hydromap: unique ID of Delwaq segments [-]
        * **streamorder** map: Strahler stream order map. [-]
        * **slope** map: slope map [-]
        * **river** map: river mask map [-]
        * **surface** map: surface map [m2]
        * **length** map: length map [m]
        * **width** map: width map [m]
        * **pointer** poi: delwaq pointer between segments

        Parameters
        ----------
        region : dict
            Dictionary describing region of interest.
            Currently supported format is {'wflow': 'path/to/wflow_model'}
        mask : str, optional
            Mask to use to define Delwaq segments. Either "basins" (default) or "rivers".        
        compartments : list of str, optional
            List of names of compartments to include. By default one for surface waters called 'sfw'.
        boundaries: list of str, optional
            List of names of boundaries to include. By default a unique boundary called 'bd'.
        fluxes: list of str
            List of fluxes to include between compartments/boundaries. Name convention is '{compartment_name}>{boundary_name}'
            for a flux from a compartment to a boundary, ex 'sfw>bd'. By default ['sfw>sfw', 'bd>sfw'] for runoff and inwater.
            Names in the fluxes list should match name in the hydrology_fn source in setup_hydrology_forcing.
        comp_attributes: list of int
            Attribute 1 value of the B3_attributes config file. 1 or 0 for surface water. Also used to compute surface variable.
        maps: list of str
            List of variables from hydromodel to add to staticmaps. 
            By default ['rivmsk', 'lndslp', 'strord', 'N'].
        """
        # Only list of str allowed in config
        comp_attributes = [int(i) for i in comp_attributes]
        # Initialise hydromodel from region
        kind, region = workflows.parse_region(region)  # , logger=self.logger)
        if kind != "model":
            raise ValueError("Delwaq model can only be built from 'model' region.")
        hydromodel = region["mod"]
        if hydromodel._NAME != "wflow":
            raise NotImplementedError(
                "Delwaq build function only implemented for wflow base model."
            )
        else:
            self.hydromodel_name = hydromodel._NAME
            self.hydromodel_root = hydromodel.root

        self.logger.info(f"Preparing WQ basemaps from hydromodel.")

        ### Select and build hydromaps from model ###
        # Initialise hydromaps
        ds_hydro = segments.hydromaps(hydromodel)
        # Add mask
        if mask == "rivers":
            da_mask = ds_hydro["rivmsk"]
        else:
            da_mask = ds_hydro["basmsk"]
        ds_hydro = ds_hydro.drop_vars(["rivmsk", "basmsk"])
        ds_hydro.coords["mask"] = da_mask
        ds_hydro["modelmap"] = da_mask.astype(np.int32)
        ds_hydro["modelmap"].raster.set_nodata(0)
        # Add to hydromaps
        rmdict = {k: v for k, v in self._MAPS.items() if k in ds_hydro.data_vars}
        self.set_hydromaps(ds_hydro.rename(rmdict))

        # Build segment ID and add to hydromaps
        # Prepare delwaq pointer file for WAQ simulation (not needed with EM)
        nrofseg, da_ptid, da_ptiddown, pointer, bd_id, bd_type = segments.pointer(
            self.hydromaps,
            build_pointer=True,
            compartments=compartments,
            boundaries=boundaries,
            fluxes=fluxes,
        )
        self.set_hydromaps(da_ptid, name="ptid")
        self.set_hydromaps(da_ptiddown, name="ptiddown")
        # Initialise pointer object with schematisation attributes
        self.set_pointer(pointer, name="pointer")
        self.set_pointer(nrofseg, name="nrofseg")
        self.set_pointer(compartments, name="compartments")
        self.set_pointer(bd_type, name="boundaries")
        self.set_pointer(fluxes, name="fluxes")

        ### Initialise staticmaps with streamorder, river and slope ###
        ds_stat = segments.maps_from_hydromodel(
            hydromodel, compartments, maps=maps, logger=self.logger
        )
        mask = segments.extend_comp_with_duplicates(da_mask.to_dataset(), compartments)
        ds_stat["mask"] = mask[da_mask.name]
        ds_stat = ds_stat.set_coords("mask")
        rmdict = {k: v for k, v in self._MAPS.items() if k in ds_stat.data_vars}
        self.set_staticmaps(ds_stat.rename(rmdict))

        ### Add geometry ###
        ds_geom = segments.geometrymaps(
            hydromodel,
            compartments=compartments,
            comp_attributes=comp_attributes,
        )
        self.set_staticmaps(ds_geom)

        ### Config ###
        nrofcomp = len(compartments)
        # B3_nrofseg
        lines_ini = {
            "l1": f"{nrofseg} ; nr of segments",
        }
        for option in lines_ini:
            self.set_config("B3_nrofseg", option, lines_ini[option])
        # B3_attributes
        lines_ini = {
            "l1": "      ; DELWAQ_COMPLETE_ATTRIBUTES",
            "l2": " 1    ; one block with input",
            "l3": " 2    ; number of attributes, they are :",
            "l4": "     1     2",
            "l5": " 1    ; file option in this file",
            "l6": " 1    ; option without defaults",
        }
        nl = 7
        for i in range(nrofcomp):
            lines_ini[
                f"l{nl}"
            ] = f"     {int(nrofseg/nrofcomp)}*{comp_attributes[i]}1 ; {compartments[i]}"
            nl += 1
        lines_ini[f"l{nl}"] = " 0    ; no time dependent attributes"
        for option in lines_ini:
            self.set_config("B3_attributes", option, lines_ini[option])
        # B4_nrofexch
        lines_ini = {
            "l1": f"{self.nrofexch} 0 0 ; x, y, z direction",
        }
        for option in lines_ini:
            self.set_config("B4_nrofexch", option, lines_ini[option])
        # B5_boundlist
        lines_ini = {
            "l1": f";'NodeID' 'Number' 'Type'",
        }
        for i in range(len(bd_id)):
            lstr = "l" + str(i + 2)
            lines_ini.update(
                {lstr: f"'BD_{int(bd_id[i])}' '{int(bd_id[i])}' '{bd_type[i]}'"}
            )
        for option in lines_ini:
            self.set_config("B5_boundlist", option, lines_ini[option])
        # B7_fluxes
        lines_ini = {
            "l1": "SEG_FUNCTIONS",
            "l2": " ".join(fluxes),
        }
        for option in lines_ini:
            self.set_config("B7_fluxes", option, lines_ini[option])

    def setup_monitoring(self, mon_points, mon_areas, **kwargs):
        """Setup Delwaq monitoring points and areas options.

        Adds model layers:

        * **monitoring_points** map: monitoring points segments
        * **monitoring_areas** map: monitoring areas ID
        * **B2_nrofmon.inc** config: number of monitoring points and areas

        Parameters
        ----------
        mon_points : {'None', 'segments', 'data_source', 'path to station location'}
            Either None, source from DataCatalog, path to a station location dataset
            or if segments, all segments are monitored.
        mon_areas : str {'None', 'compartments', 'subcatch'}
            Either None, subcatch from hydromodel or by compartments.
        """
        self.logger.info("Setting monitoring points and areas")
        monpoints = None
        mv = -999
        # Read monitoring points source
        if mon_points is not None:
            if mon_points == "segments":
                monpoints = self.hydromaps["ptid"]
            else:  # TODO update for several compartements
                kwargs = {}
                if isfile(mon_points):
                    kwargs.update(crs=self.crs)
                gdf = self.data_catalog.get_geodataframe(
                    mon_points, geom=self.basins, assert_gtype="Point", **kwargs
                )
                gdf = gdf.to_crs(self.crs)
                if gdf.index.size == 0:
                    self.logger.warning(
                        f"No {mon_points} gauge locations found within domain"
                    )
                else:
                    gdf.index.name = "index"
                    monpoints = self.staticmaps.raster.rasterize(
                        gdf, col_name="index", nodata=mv
                    )
            self.logger.info(f"Gauges locations read from {mon_points}")
            # Add to staticmaps
            self.set_staticmaps(monpoints.rename("monpoints"))
            # Number of monitoring points
            points = monpoints.values.flatten()
            points = points[points != mv]
            nb_points = len(points)
            # Add to staticgeoms if mon_points is not segments
            if mon_points != "segments":
                self.set_staticgeoms(gdf, name="monpoints")
        else:
            self.logger.info("No monitoring points set in the config file, skipping")
            nb_points = 0

        # Monitoring areas domain
        monareas = None
        if mon_areas != None:
            monareas = self.hydromaps["basins"].copy()
            monareas_tot = []
            if mon_areas == "compartments":
                nb_areas = self.nrofcomp
                for i in np.arange(1, self.nrofcomp + 1):
                    monareas_tot.append(
                        xr.where(self.hydromaps["mask"], i, mv).astype(np.int32)
                    )
            elif mon_areas == "subcatch":  # subcatch
                # Number or monitoring areas
                areas = monareas.values.flatten()
                areas = areas[areas != mv]
                nb_sub = len(np.unique(areas))
                nb_areas = nb_sub * self.nrofcomp
                for i in range(self.nrofcomp):
                    monareas_tot.append(monareas + (i * nb_sub))
            else:  # riverland
                # seperate areas for land cells (1) and river cells (2)
                lr_areas = xr.where(
                    self.hydromaps["river"],
                    2,
                    xr.where(self.hydromaps["basins"], 1, mv),
                ).astype(np.int32)
                # Number or monitoring areas
                ##plt.imshow(lr_areas)
                ##plt.show()
                ##plt.savefig('filename.png')
                areas = lr_areas.values.flatten()
                areas = areas[areas != mv]
                nb_sub = len(np.unique(areas))
                nb_areas = nb_sub * self.nrofcomp
                for i in np.arange(1, self.nrofcomp + 1):
                    monareas_tot.append(lr_areas + ((i - 1) * nb_sub))
            monareas = xr.concat(
                monareas_tot,
                pd.Index(np.arange(1, self.nrofcomp + 1, dtype=int), name="comp"),
            ).transpose("comp", ...)
            # Add to staticmaps
            self.set_staticmaps(monareas.rename("monareas"))
            self.staticmaps["monareas"].attrs.update(_FillValue=mv)
            self.staticmaps["monareas"].attrs["mon_areas"] = mon_areas

            # Add to staticgeoms (only first compartments)
            gdf_areas = self.staticmaps["monareas"].sel(comp=1).raster.vectorize()
            self.set_staticgeoms(gdf_areas, name="monareas")
        else:
            self.logger.info("No monitoring areas set in the config file, skipping")
            nb_areas = 0

        # Config
        lines_ini = {
            "l1": f";{nb_points} monitoring points",
            "l2": f";{nb_areas} monitoring areas",
            "l3": f"{nb_points+nb_areas} ; nr of monitoring points/areas",
        }
        for option in lines_ini:
            self.set_config("B2_nrofmon", option, lines_ini[option])

    def setup_flooding(
        self,
        hydro_fn: str,
        from_volume: bool = True,
        bankfull_rp: int = 2,
        **kwargs,
    ):
        """
        Addionnally, if floodplain processes need to be modelled, the bankfull volume to characterise flooding thresholds
        can be derived from hydrolgy timeseries data.
        The bankfull volume is defined as the volume corresponding to a return period of 2 years (default).
        xclim.indices.stats.frequency_analysis is used to get bankfull volume based on annual maxima method.

        If volume timeseries are not available, the bankfull volume can be derived from discharge timeseries data
        using the flag from_volume=False.

        Parameters
        ----------
        hydro_fn : str
            Path to the discharge forcing file.

            * Required variable: ["volume"] or ["discharge"]

        from_volume : bool, optional
            If True, bankfull volume is derived from volume timeseries data.
        **kwargs
            Keywords arguments for either bankfull_volume or bankfull_volume_from_discharge.
        """
        # Read data
        # Normally region extent is by default exactly the same as hydromodel
        if from_volume:
            da_v = self.data_catalog.get_rasterdataset(
                hydro_fn, geom=self.region, variables=["volume"]
            )

            # Derive bankfull discharge / depth / volume
            self.logger.info("Deriving flooding characteristics from volume.")
            ds_bankfull = hydrology.bankfull_volume(
                da_v=da_v,
                **kwargs,
            )
        else:
            da_q = self.data_catalog.get_rasterdataset(
                hydro_fn, geom=self.region, variables=["discharge"]
            )

            # Derive bankfull discharge / depth / volume
            self.logger.info("Deriving flooding characteristics from discharge.")
            ds_bankfull = hydrology.bankfull_volume_from_discharge(
                da_q=da_q,
                ds_model=self.staticmaps,
                **kwargs,
            )

        # Add to staticmaps
        self.set_staticmaps(ds_bankfull)

    def setup_hydrology_forcing(
        self,
        hydro_forcing_fn: str,
        starttime: str,
        endtime: str,
        timestepsecs: int,
        add_volume_offset: bool = True,
        min_volume: float = 0.1,
        override: List = [],
    ):
        """Setup Delwaq hydrological fluxes.

        As the fluxes order should precisely macth the pointer defined in setup_basemaps, the variables names
        in ``hydro_forcing_fn`` should match names defined in the ``fluxes`` argument of setup_basemaps.
        These names should also have been saved in the file config/B7_fluxes.inc.

        If several sub-variables in ``hydro_forcing_fn`` need to be summed up to get the expected flux in pointer,
        they can be named {flux_name_in_pointer}_{number} (eg "sfw>sfw_1" and "sfw>sfw_2" to get "sfw>sfw") and the
        function will sum them on the fly. To remove (- instead of +) use unit_mult attribute of the data catalog
        with -1 for the sub-variables of interest.
        To override rather than sum fluxes, use the ``override`` argument and name of the concerned flux (eg "sfw>sfw").
        The flux are overwritten (excluding nodata) in the order of the list, so the last one will be the one used.

        Unit conversions are possible from mm/area to m3/s for fluxes, volumes should be provided directly in m3.
        For conversion from mm to m3/s, it is possible to specify over wich surface area the mm are calculated.
        If 'mm' (default), the cellarea is assumed. Else, you can use 'mm/{surfacearea}' where {surfacearea} should be a map
        available in hydromaps (rivarea, lakearea, resarea).

        Adds model layers:

        * **B1_timestamp.inc** config: timestamp at the beginning of the simulation.
        * **B2_outputtimes.inc** config: start and end timestamp for the delwaq outputs.
        * **B2_sysclock.inc** config: model timestep.
        * **B2_timers.inc** config: timers info (start, end, timstep...).
        * **flow.dat** dynmap: water fluxes [m3/s]
        * **volume.dat** dynmap: water volumes [m3]
        * **area.dat** dynmap: water cross sections [m2]
        * **velocity.dat** dynmap: flow velocity [m/s]

        Parameters
        ----------
        hydro_forcing_fn : {'None', 'name in local_sources.yml'}
            Either None, or name in a local or global data_sources.yml file.
            Names of fluxes should match those as set in the ``fluxes`` list of setup_basemaps methods (pointer creation).

            * Required variables (to be deprecated): ['time', 'run', 'vol' or 'lev', 'inwater']

        startime : str
            Timestamp of the start of Delwaq simulation. Format: YYYY-mm-dd HH:MM:SS
        endtime : str
            Timestamp of the end of Delwaq simulation.Format: YYYY-mm-dd HH:MM:SS
        timestepsecs : int
            Model timestep in seconds.
        add_volume_offset : bool, optional
            Delwaq needs water volumes at the beginning of the timestep.
            In some models, like wflow, volumes are written at the end of the timestep and therefore
            an offset of one timestep needs to be added for consistency.
        min_volume : float, optional
            Add a minimum value to all the volumes in Delwaq to avoid zeros. Default is 0.1m3.
        override : list, optional
            List of fluxes/volumes to override for non nodata values rather than sum. The last one (based on _number) has priority.
        """
        if hydro_forcing_fn not in self.data_catalog:
            self.logger.warning(
                f"None or Invalid source '{hydro_forcing_fn}', skipping setup_hydrology_forcing."
            )
            return
        self.logger.info(
            f"Setting dynamic data from hydrology source {hydro_forcing_fn}."
        )
        # read dynamic data
        # Normally region extent is by default exactly the same as hydromodel
        ds = self.data_catalog.get_rasterdataset(hydro_forcing_fn, geom=self.region)

        # Prepare hydrology forcing
        ds_out = hydrology.hydrology_forcing(
            ds=ds,
            ds_model=self.hydromaps,
            timestepsecs=timestepsecs,
            time_tuple=(starttime, endtime),
            fluxes=self.fluxes,
            compartments=self.compartments,
            add_volume_offset=add_volume_offset,
            min_volume=min_volume,
            override=override,
            logger=self.logger,
        )
        self.set_forcing(ds_out)

        # Update model timestepsecs attribute
        self.timestepsecs = timestepsecs

        # Add time info to config
        ST = datetime.strptime(starttime, "%Y-%m-%d %H:%M:%S")
        ET = datetime.strptime(endtime, "%Y-%m-%d %H:%M:%S")
        # B1_timestamp
        lines_ini = {
            "l1": f"'T0: {ST.strftime('%Y.%m.%d %H:%M:%S')}  (scu=       1s)'",
        }
        for option in lines_ini:
            self.set_config("B1_timestamp", option, lines_ini[option])

        # B2_outputtimes
        STstr = ST.strftime("%Y/%m/%d-%H:%M:%S")
        ETstr = ET.strftime("%Y/%m/%d-%H:%M:%S")
        timestep = pd.Timedelta(ds_out.time.values[1] - ds_out.time.values[0])
        hours = int(timestep.seconds / 3600)
        minutes = int(timestep.seconds / 60)
        seconds = int(timestep.seconds - minutes * 60)
        minutes -= hours * 60
        timestepstring = "%03d%02d%02d%02d" % (timestep.days, hours, minutes, seconds)
        lines_ini = {
            "l1": f"  {STstr}  {ETstr}  {timestepstring} ; mon/bal",
            "l2": f"  {STstr}  {ETstr}  {timestepstring} ; map",
            "l3": f"  {STstr}  {ETstr}  {timestepstring} ; his",
        }
        for option in lines_ini:
            self.set_config("B2_outputtimes", option, lines_ini[option])

        # B2_sysclock
        timestepsec = timestep.days * 86400 + timestep.seconds
        lines_ini = {
            "l1": f"{timestepsec:7d} 'DDHHMMSS' 'DDHHMMSS'  ; system clock",
        }
        for option in lines_ini:
            self.set_config("B2_sysclock", option, lines_ini[option])

        # B2_timers
        lines_ini = {
            "l1": f"  {STstr} ; start time",
            "l2": f"  {ETstr} ; stop time",
            "l3": "  0 ; timestep constant",
            "l4": "; dddhhmmss format for timestep",
            "l5": f"{timestepstring} ; timestep",
        }
        for option in lines_ini:
            self.set_config("B2_timers", option, lines_ini[option])

        # B2_timers_only
        lines_ini = {
            "l1": f"  {STstr} ; start time",
            "l2": f"  {ETstr} ; stop time",
            "l3": "  0 ; timestep constant",
        }
        for option in lines_ini:
            self.set_config("B2_timers_only", option, lines_ini[option])

    def setup_sediment_forcing(
        self,
        sediment_fn,
        starttime,
        endtime,
        particle_class=["IM1", "IM2", "IM3", "IM4", "IM5"],
        **kwargs,
    ):
        """Setup Delwaq hydrological fluxes.

        Adds model layers:

        * **sediment.bin** dynmap: sediment particles from land erosion (fErodIM*) [g/timestep]
        * **B7_sediment.inc** config: names of sediment fluxes included in sediment.bin

        Parameters
        ----------
        sediment_fn : {'None', 'name in local_sources.yml'}
            Either None, or name in a local or global data_sources.yml file. Can contain several
            particule sizes (IM1, IM2 etc)

            * Required variables: ['ErodIM*']
        startime : str
            Timestamp of the start of Delwaq simulation. Format: YYYY-mm-dd HH:MM:SS
        endtime : str
            Timestamp of the end of Delwaq simulation.Format: YYYY-mm-dd HH:MM:SS
        particle_class : str list, optional
            List of particle classes to consider. By default 5 classes: ['IM1', 'IM2', 'IM3', 'IM4', 'IM5']
        """
        if sediment_fn not in self.data_catalog:
            self.logger.warning(
                f"None or Invalid source '{sediment_fn}', skipping setup_sediment_forcing."
            )
            return
        self.logger.info(f"Setting dynamic data from sediment source {sediment_fn}.")

        # read dynamic data
        ds = self.data_catalog.get_rasterdataset(sediment_fn, geom=self.region)
        # Select time and particle classes
        # Sell times to starttime and endtime
        ds = ds.sel(time=slice(starttime, endtime))
        sed_vars = [f"Erod{x}" for x in particle_class]
        ds = ds[sed_vars]
        # If needed reproject forcing data to model grid
        # As forcing should come from hydromodel the grids should already be identical
        if not ds.raster.identical_grid(self.hydromaps):
            self.logger.warning(
                "hydro_forcing_fn and model grid are not identical. Reprojecting."
            )
            ds = ds.raster.reproject_like(self.hydromaps)

        # Add basin mask
        ds.coords["mask"] = xr.DataArray(
            dims=ds.raster.dims,
            coords=ds.raster.coords,
            data=self.hydromaps["mask"].values,
            attrs=dict(_FillValue=self.hydromaps["mask"].raster.nodata),
        )
        # Add _FillValue to the data attributes
        for dvar in ds.data_vars.keys():
            nodata = ds[dvar].raster.nodata
            if nodata is not None:
                ds[dvar].attrs.update(_FillValue=nodata)
            else:
                ds[dvar].attrs.update(_FillValue=-9999.0)
            # Fill with zeros inside mask and keep NaN outside
            ds[dvar] = ds[dvar].fillna(0).where(ds["mask"], ds[dvar].raster.nodata)

        # Add zeros to the non surface water compartments
        comp_sfw = segments.sfwcomp(self.compartments, self.config)
        ds = segments.extend_comp_with_zeros(
            ds1c=ds, comp_ds1c=comp_sfw, compartments=self.compartments
        )

        self.set_forcing(ds)

        lines_ini = {
            "l1": "SEG_FUNCTIONS",
            "l2": " ".join(str(x) for x in sed_vars),
        }
        for option in lines_ini:
            self.set_config("B7_sediment", option, lines_ini[option])

    def setup_climate_forcing(
        self,
        climate_fn: str,
        starttime: str,
        endtime: str,
        timestepsecs: int,
        climate_vars: list = ["temp", "temp_dew", "ssr", "wind10_u", "wind10_v", "tcc"],
        temp_correction: bool = False,
        dem_forcing_fn: str = None,
        **kwargs,
    ):
        """Setup Delwaq climate fluxes.

        Adds model layers:

        * **climate.bin** dynmap: climate fuxes for climate_vars
        * **B7_climate.inc** config: names of climate fluxes included in climate.bin

        Parameters
        ----------
        climate_fn : str
            Climate data

            * Required variables: variables listed in climate_vars
        startime : str
            Timestamp of the start of Delwaq simulation. Format: YYYY-mm-dd HH:MM:SS
        timestepsecs: int
            Delwaq model timestep in seconds.
        endtime : str
            Timestamp of the end of Delwaq simulation.Format: YYYY-mm-dd HH:MM:SS
        climate_vars : str list, optional
            List of climate_vars to consider. By default ["temp", "temp_dew", "ssr", "wind_u", "wind_v", "tcc"]
        temp_correction : bool, optional
             If True temperature are corrected using elevation lapse rate,
             by default False.
        dem_forcing_fn : str, default None
             Elevation data source with coverage of entire meteorological forcing domain.
             If temp_correction is True and dem_forcing_fn is provided this is used in
             combination with elevation at model resolution to correct the temperature.
        """
        self.logger.info(f"Setting dynamic data from climate source {climate_fn}.")
        # TODO function to get times
        freq = pd.to_timedelta(timestepsecs, unit="s")
        mask = self.hydromaps["modelmap"].values > 0

        # read dynamic data
        ds = self.data_catalog.get_rasterdataset(
            climate_fn,
            geom=self.region,
            buffer=2,
            variables=climate_vars,
            time_tuple=(starttime, endtime),
            single_var_as_array=False,
        )
        dem_forcing = None
        if dem_forcing_fn != None:
            dem_forcing = self.data_catalog.get_rasterdataset(
                dem_forcing_fn,
                geom=ds.raster.box,  # clip dem with forcing bbox for full coverage
                buffer=2,
                variables=["elevtn"],
            ).squeeze()

        ds_out = xr.Dataset()

        # Start with wind
        if "wind10_u" in climate_vars and "wind10_v" in climate_vars:
            ds_out["wind"] = hydromt.workflows.forcing.wind(
                self.hydromaps,
                wind_u=ds["wind10_u"],
                wind_v=ds["wind10_v"],
                altitude_correction=False,
            )
            climate_vars.remove("wind10_u")
            climate_vars.remove("wind10_v")
        elif "wind" in climate_vars:
            ds_out["wind"] = hydromt.workflows.forcing.wind(
                self.hydromaps,
                wind=ds_out["wind"],
                altitude_correction=False,
            )
            climate_vars.remove("wind")
        # Add other variables
        temp_vars = [v for v in climate_vars if v.startswith("temp")]
        for v in climate_vars:
            if v in temp_vars:
                temp_v = hydromt.workflows.forcing.temp(
                    ds[v],
                    dem_model=self.hydromaps["elevtn"],
                    dem_forcing=dem_forcing,
                    lapse_correction=temp_correction,
                    logger=self.logger,
                    freq=freq,
                    reproj_method="nearest_index",
                    lapse_rate=-0.0065,
                    resample_kwargs=dict(label="right", closed="right"),
                )
                ds_out[v] = temp_v
            else:
                da_out = ds[v].raster.reproject_like(
                    self.hydromaps, method="nearest_index"
                )
                da_out = hydromt.workflows.forcing.resample_time(
                    da_out,
                    freq,
                    upsampling="bfill",  # we assume right labeled original data
                    downsampling="mean",
                    conserve_mass=False,
                    logger=self.logger,
                )
                ds_out[v] = da_out
        # Add basin mask
        ds_out.coords["mask"] = xr.DataArray(
            dims=ds_out.raster.dims,
            coords=ds_out.raster.coords,
            data=self.hydromaps["mask"].values,
            attrs=dict(_FillValue=self.hydromaps["mask"].raster.nodata),
        )
        # Add _FillValue to the data attributes
        for dvar in ds_out.data_vars.keys():
            nodata = ds_out[dvar].raster.nodata
            if nodata is not None:
                ds_out[dvar].attrs.update(_FillValue=nodata)
            else:
                ds_out[dvar].attrs.update(_FillValue=-9999.0)
            # Fill with zeros inside mask and keep NaN outside
            ds_out[dvar] = (
                ds_out[dvar].fillna(0).where(ds_out["mask"], ds_out[dvar].raster.nodata)
            )
        # Add zeros to the non surface water compartments
        comp_sfw = segments.sfwcomp(self.compartments, self.config)
        ds_out = segments.extend_comp_with_zeros(
            ds1c=ds_out, comp_ds1c=comp_sfw, compartments=self.compartments
        )

        # Rename and add to forcing
        rmdict = {k: v for k, v in self._FORCING.items() if k in ds_out.data_vars}
        ds_out = ds_out.rename(rmdict)
        self.set_forcing(ds_out)

        lines_ini = {
            "l1": "SEG_FUNCTIONS",
            "l2": " ".join(str(x) for x in ds_out.data_vars),
        }
        for option in lines_ini:
            self.set_config("B7_climate", option, lines_ini[option])

    def setup_emission_raster(
        self,
        emission_fn: str,
        scale_method: str = "average",
        fillna_method: str = "zero",
        fillna_value: int = 0.0,
        area_division: bool = False,
        comp_emi: str = "sfw",
    ):
        """Setup one or several emission map from raster data.

        Adds model layer:

        * **emission_fn** map: emission data map

        Parameters
        ----------
        emission_fn : {'GHS-POP_2015'...}
            Name of raster emission map source.
        scale_method : str {'nearest', 'average', 'mode'}
            Method for resampling
        fillna_method : str {'nearest', 'zero', 'value'}
            Method to fill NaN values. Either nearest neighbour, zeros or user defined value.
        fillna_value : float
            If fillna_method is set to 'value', NaNs in the emission maps will be replaced by this value.
        area_division : boolean
            If needed do the resampling in cap/m2 (True) instead of cap (False)
        comp_emi: str
            Name of the model compartment recaiving the emission data (by default surface water 'sfw').
        """
        self.logger.info(f"Preparing '{emission_fn}' map.")
        # process raster emission maps
        da = self.data_catalog.get_rasterdataset(
            emission_fn, geom=self.region, buffer=2
        )
        ds_emi = emissions.emission_raster(
            da=da,
            ds_like=self.staticmaps,
            method=scale_method,
            fillna_method=fillna_method,
            fillna_value=fillna_value,
            area_division=area_division,
            logger=self.logger,
        )
        ds_emi = ds_emi.to_dataset(name=emission_fn)
        # Attribute to comp_emi compartment and add zeros for the others
        ds_emi = segments.extend_comp_with_zeros(
            ds1c=ds_emi, comp_ds1c=comp_emi, compartments=self.compartments
        )
        self.set_staticmaps(ds_emi)

    def setup_emission_vector(
        self,
        emission_fn: str,
        col2raster: str = "",
        rasterize_method: str = "value",
        comp_emi: str = "sfw",
    ):
        """Setup emission map from vector data.

        Adds model layer:

        * **emission_fn** map: emission data map

        Parameters
        ----------
        emission_fn : {'GDP_world'...}
            Name of raster emission map source.
        col2raster : str
            Name of the column from the vector file to rasterize.
            Can be left empty if the selected method is set to "fraction".
        rasterize_method : str
            Method to rasterize the vector data. Either {"value", "fraction", "area"}.
            If "value", the value from the col2raster is used directly in the raster.
            If "fraction", the fraction of the grid cell covered by the vector file is returned.
<<<<<<< HEAD
        comp_emi: str
            Name of the model compartment recaiving the emission data (by default surface water 'sfw').
=======
            If "area", the area of the grid cell covered by the vector file is returned.
>>>>>>> 73b3f269
        """
        self.logger.info(f"Preparing '{emission_fn}' map.")
        gdf_org = self.data_catalog.get_geodataframe(
            emission_fn, geom=self.basins, dst_crs=self.crs
        )
        if gdf_org.empty:
            self.logger.warning(
                f"No shapes of {emission_fn} found within region, setting to default value."
            )
            ds_emi = self.hydromaps["basins"].copy() * 0.0
            ds_emi.attrs.update(_FillValue=0.0)
        else:
            ds_emi = emissions.emission_vector(
                gdf=gdf_org,
                ds_like=self.staticmaps,
                col_name=col2raster,
                method=rasterize_method,
                mask_name="mask",
                logger=self.logger,
            )
        ds_emi = ds_emi.to_dataset(name=emission_fn)
        # Attribute to comp_emi compartment and add zeros for the others
        ds_emi = segments.extend_comp_with_zeros(
            ds1c=ds_emi, comp_ds1c=comp_emi, compartments=self.compartments
        )
        self.set_staticmaps(ds_emi)

    def setup_emission_mapping(
        self,
        region_fn,
        mapping_fn=None,
        comp_emi="sfw",
    ):
        """This component derives several emission maps based on administrative
        boundaries.

        For several emission types administrative classes ('fid' column) are
        remapped to model parameter values based on lookup tables. The data is
        remapped at its original resolution and then resampled to the model
        resolution based using the average value, unless noted differently.

        Adds model layers:

        * **region_fn** map: emission data with classification from source_name [-]
        * **emission factor X** map: emission data from mapping file to classification

        Parameters
        ----------
        region_fn : {["gadm_level1", "gadm_level2", "gadm_level3"]}
            Name or list of names of data source in data_sources.yml file.

            * Required variables: ['ID']
        mapping_fn : str, optional
            Path to the emission mapping file corresponding to region_fn.
        comp_emi: str
            Name of the model compartment recaiving the emission data (by default surface water 'sfw').
        """
        self.logger.info(
            f"Preparing administrative boundaries related parameter maps for {region_fn}."
        )
        if mapping_fn is None:
            self.logger.warning(f"Using default mapping file.")
            mapping_fn = join(DATADIR, "admin_bound", f"{region_fn}_mapping.csv")
        # process emission factor maps
        gdf_org = self.data_catalog.get_geodataframe(
            region_fn, geom=self.basins, dst_crs=self.crs
        )
        # Rasterize the GeoDataFrame to get the areas mask of administrative boundaries with their ids
        gdf_org["ID"] = gdf_org["ID"].astype(np.int32)
        # make sure index_col always has name fid in source dataset (use rename in data_sources.yml or
        # local_sources.yml to rename column used for mapping (INDEXCOL), if INDEXCOL name is not fid:
        # rename:
        #   INDEXCOL: fid)\
        ds_admin = self.hydromaps.raster.rasterize(
            gdf_org,
            col_name="ID",
            nodata=0,
            all_touched=True,
            dtype=None,
            sindex=False,
        )

        # add admin_bound map
        ds_admin_maps = emissions.admin(
            da=ds_admin,
            ds_like=self.staticmaps,
            source_name=region_fn,
            fn_map=mapping_fn,
            logger=self.logger,
        )
        rmdict = {k: v for k, v in self._MAPS.items() if k in ds_admin_maps.data_vars}
        # Attribute to comp_emi compartment and add zeros for the others
        ds_admin_maps = segments.extend_comp_with_zeros(
            ds1c=ds_admin_maps, comp_ds1c=comp_emi, compartments=self.compartments
        )
        self.set_staticmaps(ds_admin_maps.rename(rmdict))

    # I/O
    def read(self):
        """Method to read the complete model schematization and configuration from file."""
        # self.read_config()
        self.read_staticgeoms()
        self.read_hydromaps()
        # self.read_pointer()
        self.read_staticmaps()
        # self.read_fewsadapter()
        # self.read_forcing()
        self.logger.info("Model read")

    def write(self):
        """Method to write the complete model schematization and configuration to file."""
        self.logger.info(f"Write model data to {self.root}")
        # if in r, r+ mode, only write updated components
        if self._staticmaps or not self._read:
            self.write_staticmaps()
        if self._staticgeoms or not self._read:
            self.write_staticgeoms()
        if self._config or not self._read:
            self.write_config()
        if self._hydromaps or not self._read:
            self.write_hydromaps()
        if self._pointer is not None or not self._read:
            self.write_pointer()
        #        if self._fewsadapter or not self._read:
        #            self.write_fewsadapter()
        if self._forcing or not self._read:
            self.write_forcing()

    def read_staticmaps(self, crs=None, **kwargs):
        """Read staticmaps at <root/staticdata> and parse to xarray"""
        fn = join(self.root, "staticdata", "staticmaps.nc")
        if not self._write:
            # start fresh in read-only mode
            self._staticmaps = xr.Dataset()
        if fn is not None and isfile(fn):
            self.logger.info(f"Read staticmaps from {fn}")
            # FIXME: we need a smarter (lazy) solution for big models which also
            # works when overwriting / apending data in thet same source!
            ds = xr.open_dataset(
                fn, mask_and_scale=False, decode_coords="all", **kwargs
            ).load()
            ds.close()
            self.set_staticmaps(ds)

    def write_staticmaps(self):
        """Write staticmaps at <root/staticdata> in NetCDF and binary format."""
        if not self._write:
            raise IOError("Model opened in read-only mode")
        ds_out = self.staticmaps

        # Filter data with mask
        for dvar in ds_out.data_vars:
            ds_out[dvar] = ds_out[dvar].raster.mask(mask=ds_out["mask"])

        self.logger.info("Writing staticmap files.")
        # Netcdf format
        fname = join(self.root, "staticdata", "staticmaps.nc")
        # Update attributes for gdal compliance
        # ds_out = ds_out.raster.gdal_compliant(rename_dims=False)
        ds_out.to_netcdf(path=fname)

        # Binary format
        mask = ds_out["mask"].values.flatten()
        for dvar in ds_out.data_vars:
            if dvar != "monpoints" and dvar != "monareas":
                fname = join(self.root, "staticdata", dvar + ".dat")
                data = ds_out[dvar].values.flatten()
                data = data[mask]
                self.dw_WriteSegmentOrExchangeData(
                    0, fname, data, 1, WriteAscii=False, mode="w"
                )

        # Monitoring files format
        monpoints = None
        monareas = None
        if "monpoints" in ds_out.data_vars:
            monpoints = ds_out["monpoints"]
        if "monareas" in ds_out.data_vars:
            monareas = ds_out["monareas"]
        self.write_monitoring(monpoints, monareas)

    def read_staticgeoms(self):
        """Read and staticgeoms at <root/staticgeoms> and parse to geopandas"""
        if not self._write:
            self._staticgeoms = dict()  # fresh start in read-only mode
        fns = glob.glob(join(self.root, "staticgeoms", "*.geojson"))
        if len(fns) > 1:
            self.logger.info("Reading model staticgeom files.")
        for fn in fns:
            name = basename(fn).split(".")[0]
            self.set_staticgeoms(io.open_vector(fn), name=name)

    def write_staticgeoms(self):
        """Write staticmaps at <root/staticgeoms> in model ready format"""
        # to write use self.staticgeoms[var].to_file()
        if not self._write:
            raise IOError("Model opened in read-only mode")
        if self.staticgeoms:
            self.logger.info("Writing model staticgeom to file.")
            for name, gdf in self.staticgeoms.items():
                fn_out = join(self.root, "staticgeoms", f"{name}.geojson")
                gdf.to_file(fn_out, driver="GeoJSON")

    def write_config(self):
        """Write config files in ASCII format at <root/config>."""
        if not self._write:
            raise IOError("Model opened in read-only mode")
        if self.config:
            self.logger.info("Writing model config to file.")
            for name, lines in self.config.items():
                fn_out = join(self.root, "config", f"{name}.inc")
                exfile = open(fn_out, "w")
                for lnb, line in lines.items():
                    print(line, file=exfile)
                exfile.close()

    def read_hydromaps(self, crs=None, **kwargs):
        """Read hydromaps at <root/hydromodel> and parse to xarray"""
        if self._read and "chunks" not in kwargs:
            kwargs.update(chunks={"y": -1, "x": -1})
        fns = glob.glob(join(self.root, "hydromodel", f"*.tif"))
        if len(fns) > 0:
            self._hydromaps = io.open_mfraster(fns, **kwargs)
        if self._hydromaps.raster.crs is None and crs is not None:
            self.set_crs(crs)
        self._hydromaps.coords["mask"] = self._hydromaps["modelmap"].astype(bool)

    def write_hydromaps(self):
        """Write hydromaps at <root/hydromodel> in PCRaster maps format."""
        if not self._write:
            raise IOError("Model opened in read-only mode")
        ds_out = self.hydromaps
        if self._read:
            # only write loaded maps in 'r+' mode
            dvars = [
                dvar
                for dvar in self.hydromaps.data_vars.keys()
                if isinstance(self.hydromaps[dvar].data, np.ndarray)
            ]
            if len(dvars) > 0:
                ds_out = ds_out[dvars]
                self.logger.debug(f"Updated maps: {dvars}")
            else:
                self.logger.warning(f"No updated maps. Skipping writing to file.")
                return
        self.logger.info("Writing hydromap files.")
        # Convert bool dtype before writting
        for var in ds_out.raster.vars:
            if ds_out[var].dtype == "bool":
                ds_out[var] = ds_out[var].astype(np.int32)
        ds_out.raster.to_mapstack(
            root=join(self.root, "hydromodel"),
            mask=True,
        )

    def read_pointer(self):
        """Read Delwaq pointer file"""
        raise NotImplementedError()

    def write_pointer(self):
        """Write pointer at <root/dynamicdata> in ASCII and binary format."""
        if not self._write:
            raise IOError("Model opened in read-only mode")
        if self._pointer is not None:
            pointer = self.pointer["pointer"]
            self.logger.info("Writting pointer file in root/config")
            fname = join(self.root, "config", "B4_pointer")
            # Write ASCII file
            exfile = open((fname + ".inc"), "w")
            print(";Pointer for WAQ simulation in Surface Water", file=exfile)
            print(";nr of pointers is: ", str(pointer.shape[0]), file=exfile)
            np.savetxt(exfile, pointer, fmt="%10.0f")
            exfile.close()

            # Write binary file
            f = open((fname + ".poi"), "wb")
            for i in range(pointer.shape[0]):
                f.write(struct.pack("4i", *np.int_(pointer[i, :])))
            f.close()

    def read_forcing(self):
        """Read and forcing at <root/?/> and parse to dict of xr.DataArray"""
        if not self._write:
            # start fresh in read-only mode
            self._forcing = dict()
        # raise NotImplementedError()

    def write_forcing(self, write_nc=False):
        """Write staticmaps at <root/staticdata> in binary format and NetCDF (if write_nc is True)."""
        if not self._write:
            raise IOError("Model opened in read-only mode")
        if not self.forcing:
            self.logger.warning(
                "Warning: no forcing available, skipping write_forcing."
            )
            return

        # Go from dictionnary to xr.DataSet
        ds_out = xr.Dataset()
        for name, da in self.forcing.items():
            ds_out[name] = da

        # To avoid appending data to existing file, first delete all the .dat files
        dynDir = join(self.root, "dynamicdata")
        if os.path.exists(dynDir):
            filelist = os.listdir(dynDir)
            for f in filelist:
                os.remove(os.path.join(dynDir, f))

        # Filter data with mask
        for dvar in ds_out.data_vars:
            # nodata = ds_out[dvar].raster.nodata
            # Change the novalue outside of mask for julia compatibilty
            ds_out[dvar] = ds_out[dvar].where(ds_out["mask"], -9999.0)
            ds_out[dvar].attrs.update(_FillValue=-9999.0)

        self.logger.info("Writing dynamicmap files.")
        # Netcdf format
        if write_nc:
            fname = join(self.root, "dynamicdata", "dynamicmaps.nc")
            ds_out = ds_out.drop_vars(["mask", "spatial_ref"], errors="ignore")
            ds_out.to_netcdf(path=fname)

        # Binary format
        timesteps = np.arange(0, len(ds_out.time.values))
        timestepstamp = np.arange(
            0, (len(ds_out.time.values) + 1) * int(self.timestepsecs), self.timestepsecs
        )

        for i in timesteps:
            self.logger.info(
                f"Writting dynamic data for timestep {i+1}/{len(timesteps)}"
            )
            # Flow
            flname = join(self.root, "dynamicdata", "flow.dat")
            flow_vars = self.get_config("B7_fluxes.l2").split(" ")
            flowblock = []
            for dvar in flow_vars:
                nodata = ds_out[dvar].raster.nodata
                data = ds_out[dvar].isel(time=i).values.flatten()
                data = data[data != nodata]
                flowblock = np.append(flowblock, data)
            self.dw_WriteSegmentOrExchangeData(
                timestepstamp[i], flname, flowblock, 1, WriteAscii=False
            )
            # volume
            voname = join(self.root, "dynamicdata", "volume.dat")
            vol_vars = self.compartments
            volblock = []
            for dvar in vol_vars:
                nodata = ds_out[dvar].raster.nodata
                data = ds_out[dvar].isel(time=i).values.flatten()
                data = data[data != nodata]
                volblock = np.append(volblock, data)
            self.dw_WriteSegmentOrExchangeData(
                timestepstamp[i], voname, volblock, 1, WriteAscii=False
            )
            # sediment
            if "B7_sediment" in self.config:
                sedname = join(self.root, "dynamicdata", "sediment.dat")
                sed_vars = self.get_config("B7_sediment.l2").split(" ")
                sedblock = []
                for dvar in sed_vars:
                    nodata = ds_out[dvar].raster.nodata
                    data = (
                        ds_out[dvar]
                        .isel(time=i)
                        .transpose("comp", ...)
                        .values.flatten()
                    )
                    data = data[data != nodata]
                    sedblock = np.append(sedblock, data)
                self.dw_WriteSegmentOrExchangeData(
                    timestepstamp[i], sedname, sedblock, 1, WriteAscii=False
                )
            # climate
            if "B7_climate" in self.config:
                climname = join(self.root, "dynamicdata", "climate.dat")
                clim_vars = self.get_config("B7_climate.l2").split(" ")
                climblock = []
                for dvar in clim_vars:
                    nodata = ds_out[dvar].raster.nodata
                    data = (
                        ds_out[dvar]
                        .isel(time=i)
                        .transpose("comp", ...)
                        .values.flatten()
                    )
                    data = data[data != nodata]
                    climblock = np.append(climblock, data)
                self.dw_WriteSegmentOrExchangeData(
                    timestepstamp[i], climname, climblock, 1, WriteAscii=False
                )

    def read_states(self):
        """Read states at <root/?/> and parse to dict of xr.DataArray"""
        if not self._write:
            # start fresh in read-only mode
            self._states = dict()
        # raise NotImplementedError()

    def write_states(self):
        """write states at <root/?/> in model ready format"""
        if not self._write:
            raise IOError("Model opened in read-only mode")
        raise NotImplementedError()

    def read_results(self):
        """Read results at <root/?/> and parse to dict of xr.DataArray"""
        if not self._write:
            # start fresh in read-only mode
            self._results = dict()
        # raise NotImplementedError()

    def write_results(self):
        """write results at <root/?/> in model ready format"""
        if not self._write:
            raise IOError("Model opened in read-only mode")
        raise NotImplementedError()

    ## DELWAQ specific data and methods

    @property
    def basins(self):
        if "basins" in self.staticgeoms:
            gdf = self.staticgeoms["basins"]
        elif "basins" in self.hydromaps:
            gdf = self.hydromaps["basins"].raster.vectorize()
            gdf.crs = pyproj.CRS.from_user_input(self.crs)
            self.set_staticgeoms(gdf, name="basins")
        return gdf

    @property
    def hydromaps(self):
        """xarray.dataset representation of all hydrology maps"""
        if len(self._hydromaps) == 0:
            if self._read:
                self.read_hydromaps()
            else:
                raise ValueError("No hydromaps defined")
        return self._hydromaps

    def set_hydromaps(self, data, name=None):
        """Add data to hydromaps re-using the set_staticmaps method"""
        if name is None:
            if isinstance(data, xr.DataArray) and data.name is not None:
                name = data.name
            elif not isinstance(data, xr.Dataset):
                raise ValueError("Setting a map requires a name")
        elif name is not None and isinstance(data, xr.Dataset):
            data_vars = list(data.data_vars)
            if len(data_vars) == 1 and name not in data_vars:
                data = data.rename_vars({data_vars[0]: name})
            elif name not in data_vars:
                raise ValueError("Name not found in DataSet")
            else:
                data = data[[name]]
        if isinstance(data, xr.DataArray):
            data.name = name
            data = data.to_dataset()
        if len(self._hydromaps) == 0:  # new data
            if not isinstance(data, xr.Dataset):
                raise ValueError("First parameter map(s) should xarray.Dataset")
            self._hydromaps = data
        else:
            if isinstance(data, np.ndarray):
                if data.shape != self.shape:
                    raise ValueError("Shape of data and staticmaps do not match")
                data = xr.DataArray(dims=self.dims, data=data, name=name).to_dataset()
            for dvar in data.data_vars.keys():
                if dvar in self._hydromaps:
                    if not self._write:
                        raise IOError(
                            f"Cannot overwrite staticmap {dvar} in read-only mode"
                        )
                    elif self._read:
                        self.logger.warning(f"Overwriting staticmap: {dvar}")
                self._hydromaps[dvar] = data[dvar]

    @property
    def pointer(self):
        """
        Dictionnary of schematisation attributes of a Delwaq model.

        Contains
        --------
        pointer: np.array
            Model pointer defining exchanges between segments
        compartments: list of str
            List of model compartments names
        boundaries: list of str
            List of model boundaries names
        fluxes: list of str
            List of model fluxes names
        nrofseg: int
            number of segments
        nrofexch: int
            number of exchanges
        nrofcomp: int
            number of compartments
        """
        if not self._pointer:
            # not implemented yet, fix later
            self._pointer = dict()
            # if self._read:
            #    self.read_pointer
        return self._pointer

    def set_pointer(self, attr, name):
        """Add model attribute property to pointer"""
        # Check that pointer attr is a four column np.array
        if name == "pointer":
            if not isinstance(attr, np.ndarray) and attr.shape[1] == 4:
                self.logger.warning(
                    "pointer values in self.pointer should be a np.ndarray with four columns."
                )
                return
        elif np.isin(name, ["compartments", "boundaries", "fluxes"]):
            if not isinstance(attr, list):
                self.logger.warning(
                    f"{name} object in self.pointer should be a list of names."
                )
                return
        elif np.isin(name, ["nrofseg", "nrofexch", "nrofcomp"]):
            if not isinstance(attr, int):
                self.logger.warning(
                    f"{name} object in self.pointer should be an integer."
                )
                return
        if self._pointer is None:
            self._pointer = {name: attr}
        else:
            self._pointer[name] = attr

    @property
    def nrofseg(self):
        """Fast accessor to nrofseg property of pointer"""
        if "nrofseg" in self.pointer:
            nseg = self.pointer["nrofseg"]
        else:
            # from config
            nseg = self.get_config("B3_nrofseg.l1", "0 ; nr of segments")
            nseg = int(nseg.split(";")[0])
            self.set_pointer(nseg, "nrofseg")
        return nseg

    @property
    def nrofexch(self):
        """Fast accessor to nrofexch property of pointer"""
        if "nrofexch" in self.pointer:
            nexch = self.pointer["nrofexch"]
        elif "pointer" in self.pointer:
            nexch = self.pointer["pointer"].shape[0]
            self.set_pointer(nexch, "nrofexch")
        else:
            # from config
            nexch = self.get_config(
                "B4_nrofexch.l1",
                "0 0 0 ; x, y, z direction",
            )
            nexch = int(nexch.split(" ")[0])
            self.set_pointer(nexch, "nrofexch")
        return nexch

    @property
    def nrofcomp(self):
        """Fast accessor to nrofcomp property of pointer"""
        if "nrofcomp" in self.pointer:
            ncomp = self.pointer["nrofcomp"]
        elif "compartments" in self.pointer:
            ncomp = len(self.pointer["compartments"])
            self.set_pointer(ncomp, "nrofcomp")
        else:
            # from config
            ncomp = self.get_config(
                "B3_attributes.l7",
                "     1*01 ; sfw",
            )
            ncells = int(ncomp.split("*")[0])
            ncomp = int(self.nrofseg / ncells)
            self.set_pointer(ncomp, "nrofexch")
        return ncomp

    @property
    def compartments(self):
        """Fast accessor to compartments property of pointer"""
        if "compartments" in self.pointer:
            comp = self.pointer["compartments"]
        else:
            # from config
            nl = 7
            comp = []
            for i in range(self.nrofcomp):
                cp = self.get_config(
                    f"B3_attributes.l{nl}",
                    "     1*01 ; sfw",
                )
                cp = cp.split(";")[0][1:-1]
                comp.append(cp)
                nl += 1
            self.set_pointer(comp, "compartments")
        return comp

    @property
    def fluxes(self):
        """Fast accessor to fluxes property of pointer"""
        if "fluxes" in self.pointer:
            fl = self.pointer["fluxes"]
        else:
            # from config
            fl = self.get_config(
                "B7_fluxes.l2",
                "sfw>sfw inw>sfw",
            )
            fl = fl.split(" ")
            self.set_pointer(fl, "fluxes")
        return fl

    def dw_WriteSegmentOrExchangeData(
        self,
        ttime,
        fname,
        datablock,
        boundids,
        WriteAscii=True,
        mode="a",
    ):
        """
        Writes a timestep to a segment/exchange data file (appends to an existing
        file or creates a new one).

        Input:
            - time - timestep number for this timestep
            - fname - File path of the segment/exchange data file</param>
            - datablock - array with data
            - boundids to write more than 1 block
            - WriteAscii - if True to make a copy in an ascii checkfile
            - mode - {"a", "w"} Force the writting mode, append or overwrite existing files.

        """
        # Supress potential NaN values to avoid error (replaced by -1.0)
        datablock[np.isnan(datablock)] = -1.0
        # Convert the array to a 32 bit float
        totareas = datablock
        for i in range(boundids - 1):
            totareas = np.vstack((totareas, datablock))

        artow = np.array(totareas, dtype=np.float32).copy()
        timear = np.array(ttime, dtype=np.int32)

        if os.path.isfile(fname) and mode == "a":  # append to existing file
            fp = open(fname, "ab")
            tstr = timear.tobytes() + artow.tobytes()
            fp.write(tstr)
            if WriteAscii:
                fpa = open(fname + ".asc", "a")
                timear.tofile(fpa, format="%d\t", sep=":")
                artow.tofile(fpa, format="%10.8f", sep="\t")
                fpa.write("\n")
        else:
            fp = open(fname, "wb")
            tstr = timear.tobytes() + artow.tobytes()
            fp.write(tstr)
            if WriteAscii:
                fpa = open(fname + ".asc", "w")
                timear.tofile(fpa, format="%d\t", sep=":")
                artow.tofile(fpa, format="%10.8f", sep="\t")
                fpa.write("\n")

        fp.close()
        if WriteAscii:
            fpa.close()

    def write_monitoring(self, monpoints, monareas):
        """
        Writes monitoring files and config in ASCII format.

        Input:
            - monpoints - xr.DataArray of monitoring points location
            - monareas - xr.DataArray of monitoring areas location
        """
        ptid = self.hydromaps["ptid"].values.flatten()
        # Monitoring points
        if monpoints is not None:
            mv = monpoints.raster.nodata
            points = monpoints.values.flatten()
            id_points = ptid[points != mv]
            points = points[points != mv]
            nb_points = len(points)
            names_points = np.array(
                ["'Point" + x1 + "_Sfw'" for x1 in points.astype(str)]
            ).reshape(nb_points, 1)
            onecol = np.repeat(1, nb_points).reshape(nb_points, 1)
            balcol = np.repeat("NO_BALANCE", nb_points).reshape(nb_points, 1)
            stations = np.hstack(
                (names_points, balcol, onecol, id_points.reshape(nb_points, 1))
            )
            stations_balance = np.hstack(
                (names_points, onecol, id_points.reshape(nb_points, 1))
            )
            # Write to file
            for name in ["stations", "stations-balance"]:
                fname = join(self.root, "config", "B2_" + name + ".inc")
                exfile = open(fname, "w")
                print(";Written by hydroMT", file=exfile)
                if name == "stations":
                    np.savetxt(exfile, stations, fmt="%.20s")
                else:
                    np.savetxt(exfile, stations_balance, fmt="%.20s")
                exfile.close()
        else:
            fname = join(self.root, "config", "B2_stations.inc")
            exfile = open(fname, "w")
            print(";Written by hydroMT: no monitoring points were set.", file=exfile)
            exfile.close()

        # Monitoring areas
        if monareas is not None:
            mv = monareas.raster.nodata
            areas = monareas.values.flatten()
            id_areas = ptid[areas != mv]
            areas = areas[areas != mv]
            # Write to file
            fname = join(self.root, "config", "B2_monareas.inc")
            exfile = open(fname, "w")
            print(";Written by hydroMT", file=exfile)
            for i in np.unique(areas):
                id_areasi = id_areas[areas == i]
                # Reshape id_areasi as max characters /line in ASCII file is 1000
                # Max allowed number ID of cells has 20 characters -> 50 cells / row
                NTOT = len(id_areasi)
                # Number of complete rows
                NCOMP = int(len(id_areasi) / 50)
                areai_1 = id_areasi[0 : NCOMP * 50].reshape(NCOMP, 50)
                areai_2 = id_areasi[NCOMP * 50 : NTOT]
                areai_2 = areai_2.reshape(1, len(areai_2))
                if monareas.attrs["mon_areas"] == "riverland":
                    if i == 1:
                        print(f"'{'land'}'        {NTOT}", file=exfile)
                    else:  # i = 2
                        print(f"'{'river'}'        {NTOT}", file=exfile)
                else:  # 'subcatch' or 'compartments'
                    print(f"'{i}'        {NTOT}", file=exfile)
                np.savetxt(exfile, areai_1, fmt="%10.20s")
                np.savetxt(exfile, areai_2, fmt="%10.20s")
            exfile.close()
        else:
            fname = join(self.root, "config", "B2_monareas.inc")
            exfile = open(fname, "w")
            print(";Written by hydroMT: no monitoring areas were set.", file=exfile)
            exfile.close()

    def write_waqgeom(self):
        """Writes Delwaq netCDF geometry file (config/B3_waqgeom.nc)."""
        # Add waqgeom.nc file to allow Delwaq to save outputs in nc format
        # TODO: Update for several layers
        self.logger.info("Writting waqgeom.nc file")
        ptid = self.hydromaps["ptid"].copy()
        # For now only 1 comp is supported
        ptid = ptid.squeeze(drop=True)
        if len(ptid.dims) != 2:
            raise ValueError("Only 2D (1 comp) supported for waqgeom.nc")
        ptid_mv = ptid.raster.nodata
        # PCR cell id's start at 1, we need it zero based, and NaN set to -1
        ptid = xr.where(ptid == ptid_mv, -1, ptid - 1)
        np_ptid = ptid.values
        # Wflow map dimensions
        m, n = np_ptid.shape
        # Number of segments in horizontal dimension
        nosegh = int(np.max(np_ptid)) + 1  # because of the zero based
        # Get LDD map
        np_ldd = self.hydromaps["ldd"].squeeze(drop=True).values
        np_ldd[np_ldd == self.hydromaps["ldd"].raster.nodata] = 0

        # print("Input DataArray: ")
        # print(ptid.dims, ptid)
        ptid = xr.where(ptid == -1, np.nan, ptid)
        ptid = ptid.rename({"lat": "y", "lon": "x"})
        da_ptid = xu.UgridDataArray.from_structured(ptid)
        da_ptid = da_ptid.dropna(dim=da_ptid.ugrid.grid.face_dimension)
        da_ptid.ugrid.set_crs(crs=self.crs)  # "EPSG:4326"
        uda_waqgeom = da_ptid.ugrid.to_dataset(
            optional_attributes=True
        )  # .to_netcdf("updated_ugrid.nc")
        uda_waqgeom.coords["projected_coordinate_system"] = -2147483647

        epsg_nb = int(self.crs.to_epsg())
        uda_waqgeom["projected_coordinate_system"].attrs.update(
            dict(
                epsg=epsg_nb,
                grid_mapping_name="Unknown projected",
                longitude_of_prime_meridian=0.0,
                inverse_flattening=298.257223563,
                epsg_code=f"{self.crs}",
                value="value is equal to EPSG code",
            )
        )

        # Write the waqgeom.nc file
        fname = join(self.root, "config", "B3_waqgeom.nc")
        uda_waqgeom.to_netcdf(path=fname, mode="w")
        # uda_waqgeom.to_netcdf("updated_ugrid.nc")
        ##plot pointerId grid
        # da_ptid.ugrid.plot()
        # plt.show()
        ##CHECK resulting DataSet
        # print("CRS: ")
        # print(da_ptid.ugrid.crs)
        # print("Output DataSet: ")
        # print(uda_waqgeom)
        ##CHECK resulting NC file
        # ds = xu.open_dataset(fname)
        # uda = ds["ptid"]
        # uda.ugrid.plot()#uda.plot()
        # plt.show()<|MERGE_RESOLUTION|>--- conflicted
+++ resolved
@@ -903,12 +903,9 @@
             Method to rasterize the vector data. Either {"value", "fraction", "area"}.
             If "value", the value from the col2raster is used directly in the raster.
             If "fraction", the fraction of the grid cell covered by the vector file is returned.
-<<<<<<< HEAD
+            If "area", the area of the grid cell covered by the vector file is returned.
         comp_emi: str
             Name of the model compartment recaiving the emission data (by default surface water 'sfw').
-=======
-            If "area", the area of the grid cell covered by the vector file is returned.
->>>>>>> 73b3f269
         """
         self.logger.info(f"Preparing '{emission_fn}' map.")
         gdf_org = self.data_catalog.get_geodataframe(
